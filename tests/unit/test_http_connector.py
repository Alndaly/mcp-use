"""
Unit tests for the HttpConnector class.
"""

import unittest
from unittest import IsolatedAsyncioTestCase
from unittest.mock import AsyncMock, MagicMock, call, patch

import aiohttp
from mcp import McpError
from mcp.types import EmptyResult, ErrorData, Prompt, Resource, Tool

from mcp_use.connectors.http import HttpConnector
from mcp_use.task_managers import SseConnectionManager


@patch("mcp_use.connectors.base.logger")
class TestHttpConnectorInitialization(unittest.TestCase):
    """Tests for HttpConnector initialization."""

    def test_init_minimal(self, _):
        """Test initialization with minimal parameters."""
        connector = HttpConnector(base_url="http://localhost:8000")

        self.assertEqual(connector.base_url, "http://localhost:8000")
        self.assertIsNone(connector.auth_token)
        self.assertEqual(connector.headers, {})
        self.assertIsNone(connector.session)
        self.assertIsNone(connector._connection_manager)
        self.assertIsNone(connector._tools)
        self.assertFalse(connector._connected)

    def test_init_with_auth_token(self, _):
        """Test initialization with auth token."""
        connector = HttpConnector(base_url="http://localhost:8000", auth_token="test_token")

        self.assertEqual(connector.base_url, "http://localhost:8000")
        self.assertEqual(connector.auth_token, "test_token")
        self.assertEqual(connector.headers, {"Authorization": "Bearer test_token"})
        self.assertIsNone(connector.session)
        self.assertIsNone(connector._connection_manager)
        self.assertIsNone(connector._tools)
        self.assertFalse(connector._connected)

    def test_init_with_headers(self, _):
        """Test initialization with custom headers."""
        headers = {"Content-Type": "application/json", "Accept": "application/json"}
        connector = HttpConnector(base_url="http://localhost:8000", headers=headers)

        self.assertEqual(connector.base_url, "http://localhost:8000")
        self.assertIsNone(connector.auth_token)
        self.assertEqual(connector.headers, headers)
        self.assertIsNone(connector.session)
        self.assertIsNone(connector._connection_manager)
        self.assertIsNone(connector._tools)
        self.assertFalse(connector._connected)

    def test_init_with_auth_token_and_headers(self, _):
        """Test initialization with both auth token and headers."""
        headers = {"Content-Type": "application/json", "Accept": "application/json"}
        connector = HttpConnector(
            base_url="http://localhost:8000", auth_token="test_token", headers=headers
        )

        expected_headers = headers.copy()
        expected_headers["Authorization"] = "Bearer test_token"

        self.assertEqual(connector.base_url, "http://localhost:8000")
        self.assertEqual(connector.auth_token, "test_token")
        self.assertEqual(connector.headers, expected_headers)
        self.assertIsNone(connector.session)
        self.assertIsNone(connector._connection_manager)
        self.assertIsNone(connector._tools)
        self.assertFalse(connector._connected)

    def test_base_url_trailing_slash_removal(self, _):
        """Test that trailing slashes are removed from base_url."""
        connector = HttpConnector(base_url="http://localhost:8000/")
        self.assertEqual(connector.base_url, "http://localhost:8000")


@patch("mcp_use.connectors.base.logger")
class TestHttpConnectorConnection(IsolatedAsyncioTestCase):
    """Tests for HttpConnector connection methods."""

    def setUp(self):
        """Set up a connector for each test."""
        self.connector = HttpConnector(base_url="http://localhost:8000")

        # Mock the connection manager
        self.mock_cm = MagicMock(spec=SseConnectionManager)
        self.mock_cm.start = AsyncMock()
        self.mock_cm.stop = AsyncMock()

        # Mock the client session
        self.mock_client_session = MagicMock()
        self.mock_client_session.__aenter__ = AsyncMock()

    @patch("mcp_use.connectors.http.SseConnectionManager")
    @patch("mcp_use.connectors.http.StreamableHttpConnectionManager")
    @patch("mcp_use.connectors.http.ClientSession")
    async def test_connect_with_sse(
        self, mock_client_session_class, mock_streamable_cm_class, mock_sse_cm_class, _
    ):
        """Test connecting to the MCP implementation using SSE fallback."""
        # Setup streamable HTTP to fail during initialization
        mock_streamable_cm_instance = MagicMock()
        mock_streamable_cm_instance.start = AsyncMock()
        mock_streamable_cm_instance.start.return_value = ("read_stream", "write_stream")
        mock_streamable_cm_instance.close = AsyncMock()
        mock_streamable_cm_class.return_value = mock_streamable_cm_instance

        # Setup SSE to succeed
        mock_sse_cm_instance = MagicMock()
        mock_sse_cm_instance.start = AsyncMock()
        mock_sse_cm_instance.start.return_value = ("sse_read_stream", "sse_write_stream")
        mock_sse_cm_class.return_value = mock_sse_cm_instance

        # Setup client sessions
        call_count = 0

        def mock_client_session_factory(*args, **kwargs):
            nonlocal call_count
            call_count += 1
            mock_instance = MagicMock()
            mock_instance.__aenter__ = AsyncMock()
            mock_instance.__aexit__ = AsyncMock()
            mock_instance.initialize = AsyncMock()

            if call_count == 1:
                # First call (streamable HTTP) - initialization fails
                mock_instance.initialize.side_effect = McpError(
                    ErrorData(code=1, message="Connection closed")
                )
            else:
                # Second call (SSE) - succeeds
                mock_instance.initialize.return_value = EmptyResult()

            return mock_instance

        mock_client_session_class.side_effect = mock_client_session_factory

        # Test connect - should try streamable HTTP, fail, then succeed with SSE
        await self.connector.connect()

        # Verify both connection managers were attempted
        mock_streamable_cm_class.assert_called_once()
        mock_sse_cm_class.assert_called_once()

        # Verify client sessions were created for both attempts
        self.assertEqual(mock_client_session_class.call_count, 2)

        # Verify final state uses SSE
        self.assertEqual(self.connector._connection_manager, mock_sse_cm_instance)
        self.assertTrue(self.connector._connected)
        self.assertIsNotNone(self.connector.client)

    @patch("mcp_use.connectors.http.StreamableHttpConnectionManager")
    @patch("mcp_use.connectors.http.ClientSession")
    async def test_connect_with_streamable_http(self, mock_client_session_class, mock_cm_class, _):
        """Test connecting to the MCP implementation using streamable HTTP."""
        # Setup streamable HTTP connection manager
        mock_cm_instance = MagicMock()
        mock_cm_instance.start = AsyncMock()
        mock_cm_instance.start.return_value = ("read_stream", "write_stream")
        mock_cm_class.return_value = mock_cm_instance

        # Setup client session that succeeds on initialize
        mock_client_session_instance = MagicMock()
        mock_client_session_instance.__aenter__ = AsyncMock()
        mock_client_session_instance.initialize = AsyncMock()
        mock_client_session_instance.initialize.return_value = EmptyResult()  # Success
        mock_client_session_class.return_value = mock_client_session_instance

        # Test connect with streamable HTTP
        await self.connector.connect()

        # Verify streamable HTTP connection manager was used
        mock_cm_class.assert_called_once_with("http://localhost:8000", {}, 5, 300)
        mock_cm_instance.start.assert_called_once()

        # Verify client session was created and initialized
        mock_client_session_class.assert_called_once_with(
            "read_stream", "write_stream", sampling_callback=None
        )
        mock_client_session_instance.__aenter__.assert_called_once()
        mock_client_session_instance.initialize.assert_called_once()

<<<<<<< HEAD
        # Verify state changes
        self.assertEqual(self.connector.session, mock_client_session_instance)
=======
        # Verify final state
        self.assertEqual(self.connector.client, mock_client_session_instance)
>>>>>>> 69cbe945
        self.assertEqual(self.connector._connection_manager, mock_cm_instance)
        self.assertTrue(self.connector._connected)

    @patch("mcp_use.connectors.http.StreamableHttpConnectionManager")
    async def test_sse_connect_already_connected(self, mock_cm_class, _):
        """Test connecting when already connected."""
        # Set up the connector as already connected
        self.connector._connected = True

        # Test connect
        await self.connector.connect()

        # Verify connection manager was not created or started
        mock_cm_class.assert_not_called()

    @patch("mcp_use.connectors.http.SseConnectionManager")
    @patch("mcp_use.connectors.http.StreamableHttpConnectionManager")
    async def test_connect_failure(self, mock_streamable_cm_class, mock_sse_cm_class, _):
        """Test handling connection failures."""
        # Setup mocks for streamable HTTP failure
        mock_streamable_cm_instance = MagicMock()
        mock_streamable_cm_instance.start = AsyncMock()
        mock_streamable_cm_instance.close = AsyncMock()
        mock_streamable_cm_instance.start.side_effect = Exception("Streamable HTTP failed")
        mock_streamable_cm_class.return_value = mock_streamable_cm_instance

        # Setup mocks for SSE failure (fallback)
        mock_sse_cm_instance = MagicMock()
        mock_sse_cm_instance.start = AsyncMock()
        mock_sse_cm_instance.close = AsyncMock()
        mock_sse_cm_instance.start.side_effect = Exception("SSE failed")
        mock_sse_cm_class.return_value = mock_sse_cm_instance

        # Test connect failure - should try both transports and fail
        with self.assertRaises(Exception) as context:
            await self.connector.connect()

        # Should get the SSE error since that's the final fallback
        self.assertEqual(str(context.exception), "SSE failed")

        # Verify both connection managers were attempted
        mock_streamable_cm_class.assert_called_once()
        mock_sse_cm_class.assert_called_once()

        # Verify state remains unchanged
        self.assertIsNone(self.connector.session)
        self.assertIsNone(self.connector._connection_manager)
        self.assertFalse(self.connector._connected)

    async def test_disconnect(self, _):
        """Test disconnecting from the MCP implementation."""
        # Set up the connector as connected
        self.connector._connected = True
        self.connector._connection_manager = self.mock_cm
        self.connector._cleanup_resources = AsyncMock()

        # Test disconnect
        await self.connector.disconnect()

        # Verify cleanup was called
        self.connector._cleanup_resources.assert_called_once()

        # Verify state changes
        self.assertFalse(self.connector._connected)

    async def test_disconnect_not_connected(self, _):
        """Test disconnecting when not connected."""
        # Ensure the connector is not connected
        self.connector._connected = False

        # Test disconnect
        await self.connector.disconnect()

        # Verify no action was taken
        self.assertIsNone(self.connector._connection_manager)
        self.assertFalse(self.connector._connected)


@patch("mcp_use.connectors.base.logger")
class TestHttpConnectorOperations(IsolatedAsyncioTestCase):
    """Tests for HttpConnector operations."""

    def setUp(self):
        """Set up a connector for each test."""
        self.connector = HttpConnector(base_url="http://localhost:8000")
        # Most operations assume the connector is connected and the client exists.
        self.connector._connected = True
        # Mock the internal client that HttpConnector methods will call.
        # Client methods are async, so AsyncMock is appropriate.
        self.connector.session = AsyncMock()
        # _tools is populated by initialize(). Tests that rely on _tools
        # should either call a mocked initialize() or set _tools directly.
        self.connector._tools = None  # Ensure clean state for _tools

    async def test_call_tool(self, _):
        """Test calling a tool."""
        self.connector.session.call_tool.return_value = {"result": "success"}

        result = await self.connector.call_tool("test_tool", {"param": "value"})

        self.connector.session.call_tool.assert_called_once_with("test_tool", {"param": "value"})
        self.assertEqual(result, {"result": "success"})

    async def test_call_tool_no_client(self, _):
        """Test calling a tool when not connected."""
        self.connector.session = None

        with self.assertRaises(RuntimeError) as context:
            await self.connector.call_tool("test_tool", {})

        self.assertEqual(str(context.exception), "MCP client is not connected")

    async def test_initialize(self, _):
        """Test initializing the MCP session with all capabilities enabled."""
        # Setup mock for client.initialize() to return capabilities
        mock_init_result = MagicMock()
        mock_init_result.session_id = "test_session"
        mock_init_result.capabilities = MagicMock(tools=True, resources=True, prompts=True)
        self.connector.session.initialize.return_value = mock_init_result

        # Setup mocks for list_tools, list_resources, and list_prompts
        self.connector.session.list_tools.return_value = MagicMock(tools=[MagicMock(spec=Tool)])
        self.connector.session.list_resources.return_value = MagicMock(
            resources=[MagicMock(spec=Resource)]
        )
        self.connector.session.list_prompts.return_value = MagicMock(
            prompts=[MagicMock(spec=Prompt)]
        )

        # Initialize
        result_session_info = await self.connector.initialize()

        # Verify calls
        self.connector.session.initialize.assert_called_once()
        self.connector.session.list_tools.assert_called_once()
        self.connector.session.list_resources.assert_called_once()
        self.connector.session.list_prompts.assert_called_once()

        # Verify connector state
        self.assertEqual(result_session_info, mock_init_result)
        self.assertEqual(len(self.connector._tools), 1)
        self.assertEqual(len(self.connector._resources), 1)
        self.assertEqual(len(self.connector._prompts), 1)

    async def test_initialize_no_client(self, _):
        """Test initializing without a client."""
        self.connector.session = None

        with self.assertRaises(RuntimeError) as context:
            await self.connector.initialize()

        self.assertEqual(str(context.exception), "MCP client is not connected")

    async def test_tools_property_initialized(self, _):
        """Test the tools property when initialized."""
        mock_tools = [MagicMock(spec=Tool)]
        self.connector._tools = mock_tools

        tools = self.connector.tools

        self.assertEqual(tools, mock_tools)

    async def test_tools_property_not_initialized(self, _):
        """Test the tools property when not initialized."""
        self.connector._tools = None

        with self.assertRaises(RuntimeError) as context:
            _ = self.connector.tools

        self.assertEqual(str(context.exception), "MCP client is not initialized")

    async def test_list_resources(self, _):
        """Test listing resources."""
        expected_resources_list = [{"uri": "test/resource"}]
        # Mock the client's list_resources method to return an object
        # that has a .resources attribute, as expected by the connector.
        mock_client_response = MagicMock()
        mock_client_response.resources = expected_resources_list
        self.connector.session.list_resources.return_value = mock_client_response

        # Call the connector's list_resources method
        result = await self.connector.list_resources()

        # Verify the client's method was called correctly by the connector
        self.connector.session.list_resources.assert_called_once_with()
        # The connector's list_resources method should return the list of resources directly.
        self.assertEqual(result, expected_resources_list)

    async def test_list_resources_no_client(self, _):
        """Test listing resources when not connected."""
        self.connector.session = None

        with self.assertRaises(RuntimeError) as context:
            await self.connector.list_resources()

        self.assertEqual(str(context.exception), "MCP client is not connected")

    async def test_read_resource(self, _):
        """Test reading a resource."""
        # Define the detailed structure that the connector's read_resource method
        # will parse from the object returned by client.read_resource().
        # This assumes a common MCP pattern where data is nested.
        mock_content_part = MagicMock()
        mock_content_part.content = b"test content"  # Changed from .text
        mock_content_part.mimeType = "text/plain"  # Changed from .mime_type, note camelCase

        mock_result_obj = MagicMock()
        mock_result_obj.contents = [mock_content_part]

        # This is the object returned by self.connector.session.read_resource()
        mock_client_return = MagicMock()
        mock_client_return.result = mock_result_obj  # Actual data is nested under 'result'

        self.connector.session.read_resource.return_value = mock_client_return

        # Act: Call the connector's method
        # The connector's read_resource method returns a ReadResourceResult object
        read_resource_result = await self.connector.read_resource("test/resource")

        # Assert: Verify client interaction and the processed result
        self.connector.session.read_resource.assert_called_once_with("test/resource")
        # Now, assert the attributes of the returned ReadResourceResult object
        # based on the mocked client_return object's structure.
        self.assertIsNotNone(read_resource_result.result)
        self.assertIsNotNone(read_resource_result.result.contents)
        self.assertEqual(len(read_resource_result.result.contents), 1)
        self.assertEqual(read_resource_result.result.contents[0].content, b"test content")
        self.assertEqual(read_resource_result.result.contents[0].mimeType, "text/plain")

    async def test_read_resource_no_client(self, _):
        """Test reading a resource when not connected."""
        self.connector.session = None

        with self.assertRaises(RuntimeError) as context:
            await self.connector.read_resource("test/resource")

        self.assertEqual(str(context.exception), "MCP client is not connected")

    async def test_request(self, _):
        """Test sending a request."""
        self.connector.session.request.return_value = {"result": "success"}

        result = await self.connector.request("test_method", {"param": "value"})

        self.connector.session.request.assert_called_once_with(
            {"method": "test_method", "params": {"param": "value"}}
        )
        self.assertEqual(result, {"result": "success"})

    async def test_request_no_params(self, _):
        """Test sending a request without params."""
        self.connector.session.request.return_value = {"result": "success"}

        result = await self.connector.request("test_method")

        self.connector.session.request.assert_called_once_with(
            {"method": "test_method", "params": {}}
        )
        self.assertEqual(result, {"result": "success"})

    async def test_request_no_client(self, _):
        """Test sending a request when not connected."""
        self.connector.session = None

        with self.assertRaises(RuntimeError) as context:
            await self.connector.request("test_method")

        self.assertEqual(str(context.exception), "MCP client is not connected")<|MERGE_RESOLUTION|>--- conflicted
+++ resolved
@@ -186,13 +186,8 @@
         mock_client_session_instance.__aenter__.assert_called_once()
         mock_client_session_instance.initialize.assert_called_once()
 
-<<<<<<< HEAD
         # Verify state changes
         self.assertEqual(self.connector.session, mock_client_session_instance)
-=======
-        # Verify final state
-        self.assertEqual(self.connector.client, mock_client_session_instance)
->>>>>>> 69cbe945
         self.assertEqual(self.connector._connection_manager, mock_cm_instance)
         self.assertTrue(self.connector._connected)
 
